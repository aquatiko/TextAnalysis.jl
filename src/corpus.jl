--- conflicted
+++ resolved
@@ -203,18 +203,10 @@
 function update_inverse_index!(crps::Corpus)
     idx = Dict{UTF8String, Array{Int, 1}}()
     for i in 1:length(crps)
-<<<<<<< HEAD
         doc = crps.documents[i]
-        ngs = ngrams(doc)
-        for ngram in keys(ngs)
-            if haskey(crps.inverse_index, ngram)
-                push!(crps.inverse_index[ngram], i)
-=======
-        doc = crps[i]
         for ngram in (isa(doc, NGramDocument) ? keys(ngrams(doc)) : tokens(doc))
             if haskey(idx, ngram)
                 push!(idx[ngram], i)
->>>>>>> b4d4fddd
             else
                 idx[ngram] = [i]
             end
