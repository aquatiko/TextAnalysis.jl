--- conflicted
+++ resolved
@@ -144,7 +144,6 @@
     n::Union{Int,Vector{Int}}
     metadata::DocumentMetadata
 end
-<<<<<<< HEAD
 
 """
     NGramDocument(txt::AbstractString, n::Integer=1)
@@ -174,13 +173,9 @@
  * Timestamp: Unknown Time
  * Snippet: ***SAMPLE TEXT NOT AVAILABLE***```
 """
-function NGramDocument(txt::AbstractString, dm::DocumentMetadata, n::Integer=1)
-    NGramDocument(ngramize(dm.language, tokenize(dm.language, String(txt)), n),
-        n, dm)
-=======
+
 function NGramDocument(txt::AbstractString, dm::DocumentMetadata, n::Integer...=1)
     NGramDocument(ngramize(dm.language, tokenize(dm.language, String(txt)), n...), (length(n) == 1) ? Int(first(n)) : Int[n...], dm)
->>>>>>> b7fc9c42
 end
 function NGramDocument(txt::AbstractString, n::Integer...=1)
     NGramDocument(txt, DocumentMetadata(), n...)
