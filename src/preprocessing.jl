
const strip_patterns                = UInt32(0)
const strip_corrupt_utf8            = UInt32(0x1) << 0
const strip_case                    = UInt32(0x1) << 1
const stem_words                    = UInt32(0x1) << 2
const tag_part_of_speech            = UInt32(0x1) << 3

const strip_whitespace              = UInt32(0x1) << 5
const strip_punctuation             = UInt32(0x1) << 6
const strip_numbers                 = UInt32(0x1) << 7
const strip_non_letters             = UInt32(0x1) << 8

const strip_indefinite_articles     = UInt32(0x1) << 9
const strip_definite_articles       = UInt32(0x1) << 10
const strip_articles                = (strip_indefinite_articles |
                                       strip_definite_articles)

const strip_prepositions            = UInt32(0x1) << 13
const strip_pronouns                = UInt32(0x1) << 14

const strip_stopwords               = UInt32(0x1) << 16
const strip_sparse_terms            = UInt32(0x1) << 17
const strip_frequent_terms          = UInt32(0x1) << 18

const strip_html_tags               = UInt32(0x1) << 20

const alpha_sparse      = 0.05
const alpha_frequent    = 0.95

const regex_cache = Dict{AbstractString, Regex}()
function mk_regex(regex_string)
    d = haskey(regex_cache, regex_string) ?
            regex_cache[regex_string] :
            (regex_cache[regex_string] = Regex(regex_string))
    (length(regex_cache) > 50) && empty!(regex_cache)
    d
end


##############################################################################
#
# Remove corrupt UTF8 characters
#
##############################################################################
function remove_corrupt_utf8(s::AbstractString)
<<<<<<< HEAD
    r=Array{Char}(endof(s)+1)
    fill!(r,0)

    i = 0
    for chr in s
        i += 1
        r[i] = (chr != 0xfffd) ? chr : ' '
    end
    return utf8(CharString(r))
=======
    return map(x->UInt(x)!=0xfffd?x:' ' , s)
>>>>>>> 7b5a1587
end

remove_corrupt_utf8!(d::FileDocument) = error("FileDocument cannot be modified")

function remove_corrupt_utf8!(d::StringDocument)
    d.text = remove_corrupt_utf8(d.text)
    nothing
end

function remove_corrupt_utf8!(d::TokenDocument)
    for i in 1:length(d.tokens)
        d.tokens[i] = remove_corrupt_utf8(d.tokens[i])
    end
end

function remove_corrupt_utf8!(d::NGramDocument)
    new_ngrams = Dict{AbstractString, Int}()
    for token in keys(d.ngrams)
        new_token = remove_corrupt_utf8(token)
        if haskey(new_ngrams, new_token)
            new_ngrams[new_token] = new_ngrams[new_token] + 1
        else
            new_ngrams[new_token] = 1
        end
    end
    d.ngrams = new_ngrams
end

function remove_corrupt_utf8!(crps::Corpus)
    for doc in crps
        remove_corrupt_utf8!(doc)
    end
end

##############################################################################
#
# Conversion to lowercase
#
##############################################################################

remove_case{T <: AbstractString}(s::T) = lowercase(s)

remove_case!(d::FileDocument) = error("FileDocument cannot be modified")

function remove_case!(d::StringDocument)
    d.text = remove_case(d.text)
    nothing
end

function remove_case!(d::TokenDocument)
    for i in 1:length(d.tokens)
        d.tokens[i] = remove_case(d.tokens[i])
    end
end

function remove_case!(d::NGramDocument)
    new_ngrams = Dict{AbstractString, Int}()
    for token in keys(d.ngrams)
        new_token = remove_case(token)
        if haskey(new_ngrams, new_token)
            new_ngrams[new_token] = new_ngrams[new_token] + 1
        else
            new_ngrams[new_token] = 1
        end
    end
    d.ngrams = new_ngrams
end

function remove_case!(crps::Corpus)
    for doc in crps
        remove_case!(doc)
    end
end

##############################################################################
#
# Stripping HTML tags
#
##############################################################################
const script_tags = Regex("<script\\b[^>]*>([\\s\\S]*?)</script>")
const html_tags = Regex("<[^>]*>")

function remove_html_tags(s::AbstractString)
    s = remove_patterns(s, script_tags)
    remove_patterns(s, html_tags)
end

function remove_html_tags!(d::AbstractDocument)
    error("HTML tags can be removed only from a StringDocument")
end

function remove_html_tags!(d::StringDocument)
    d.text = remove_html_tags(d.text)
    nothing
end

function remove_html_tags!(crps::Corpus)
    for doc in crps
        remove_html_tags!(doc)
    end
end

##############################################################################
#
# Remove specified words
#
##############################################################################
<<<<<<< HEAD
function remove_words!{T <: AbstractString}(entity::(@compat Union{AbstractDocument,Corpus}),
                                    words::Vector{T}, chunksize::Int = 1000)
    S=length(words)
    for i=0:floor(S/chunksize)
        ixstart=convert(Int64,i*chunksize+1)
        ixend=min(ixstart+chunksize-1,S)
        skipwords = Set{AbstractString}()
        union!(skipwords, words[ixstart:ixend])
        prepare!(entity, strip_patterns, skip_words = skipwords)
    end
=======
function remove_words!{T <: AbstractString}(entity::(Union{AbstractDocument,Corpus}),
                                    words::Vector{T})
    skipwords = Set{AbstractString}()
    union!(skipwords, words)
    prepare!(entity, strip_patterns, skip_words = skipwords)
>>>>>>> 7b5a1587
end

function remove_whitespace!(entity::(Union{AbstractDocument,Corpus}))
    Base.warn_once("remove_whitespace! is deprecated, Use prepare! instead.")
    prepare!(entity, strip_whitespace)
end
function remove_punctuation!(entity::(Union{AbstractDocument,Corpus}))
    Base.warn_once("remove_punctuation! is deprecated, Use prepare! instead.")
    prepare!(entity, strip_punctuation)
end
function remove_nonletters!(entity::(Union{AbstractDocument,Corpus}))
    Base.warn_once("remove_nonletters! is deprecated, Use prepare! instead.")
    prepare!(entity, strip_non_letters)
end
function remove_numbers!(entity::(Union{AbstractDocument,Corpus}))
    Base.warn_once("remove_numbers! is deprecated, Use prepare! instead.")
    prepare!(entity, strip_numbers)
end
function remove_articles!(entity::(Union{AbstractDocument,Corpus}))
    Base.warn_once("remove_articles! is deprecated, Use prepare! instead.")
    prepare!(entity, strip_articles)
end
function remove_indefinite_articles!(entity::(Union{AbstractDocument,Corpus}))
    Base.warn_once("remove_indefinite_articles! is deprecated, Use prepare! instead.")
    prepare!(entity, strip_indefinite_articles)
end
function remove_definite_articles!(entity::(Union{AbstractDocument,Corpus}))
    Base.warn_once("remove_definite_articles! is deprecated, Use prepare! instead.")
    prepare!(entity, strip_definite_articles)
end
function remove_prepositions!(entity::(Union{AbstractDocument,Corpus}))
    Base.warn_once("remove_prepositions! is deprecated, Use prepare! instead.")
    prepare!(entity, strip_prepositions)
end
function remove_pronouns!(entity::(Union{AbstractDocument,Corpus}))
    Base.warn_once("remove_pronouns! is deprecated, Use prepare! instead.")
    prepare!(entity, strip_pronouns)
end
function remove_stop_words!(entity::(Union{AbstractDocument,Corpus}))
    Base.warn_once("remove_stop_words! is deprecated, Use prepare! instead.")
    prepare!(entity, strip_stopwords)
end


##############################################################################
#
# Part-of-Speech tagging
#
##############################################################################

tag_pos!(entity) = error("Not yet implemented")



##############################################################################
#
# Drop terms based on frequency
#
##############################################################################

function sparse_terms(crps::Corpus, alpha::Real = alpha_sparse)
    update_lexicon!(crps)
    update_inverse_index!(crps)
    res = Array(String, 0)
    ndocs = length(crps.documents)
    for term in keys(crps.lexicon)
        f = length(crps.inverse_index[term]) / ndocs
        if f <= alpha
            push!(res, String(term))
        end
    end
    return res
end

function frequent_terms(crps::Corpus, alpha::Real = alpha_frequent)
    update_lexicon!(crps)
    update_inverse_index!(crps)
    res = Array(String, 0)
    ndocs = length(crps.documents)
    for term in keys(crps.lexicon)
        f = length(crps.inverse_index[term]) / ndocs
        if f >= alpha
            push!(res, String(term))
        end
    end
    return res
end

# Sparse terms occur in less than x percent of all documents
remove_sparse_terms!(crps::Corpus, alpha::Real = alpha_sparse) = remove_words!(crps, sparse_terms(crps, alpha))

# Frequent terms occur in more than x percent of all documents
remove_frequent_terms!(crps::Corpus, alpha::Real = alpha_frequent) = remove_words!(crps, frequent_terms(crps, alpha))


##############################################################################
#
# Remove parts from document based on flags or regular expressions
#
##############################################################################

function prepare!(crps::Corpus, flags::UInt32; skip_patterns = Set{AbstractString}(), skip_words = Set{AbstractString}())
    ((flags & strip_sparse_terms) > 0) && union!(skip_words, sparse_terms(crps))
    ((flags & strip_frequent_terms) > 0) && union!(skip_words, frequent_terms(crps))

    ((flags & strip_corrupt_utf8) > 0) && remove_corrupt_utf8!(crps)
    ((flags & strip_case) > 0) && remove_case!(crps)
    ((flags & strip_html_tags) > 0) && remove_html_tags!(crps)

    lang = language(crps.documents[1])   # assuming all documents are of the same language - practically true
    r = _build_regex(lang, flags, skip_patterns, skip_words)
    !isempty(r.pattern) && remove_patterns!(crps, r)

    ((flags & stem_words) > 0) && stem!(crps)
    ((flags & tag_part_of_speech) > 0) && tag_pos!(crps)
    nothing
end

function prepare!(d::AbstractDocument, flags::UInt32; skip_patterns = Set{AbstractString}(), skip_words = Set{AbstractString}())
    ((flags & strip_corrupt_utf8) > 0) && remove_corrupt_utf8!(d)
    ((flags & strip_case) > 0) && remove_case!(d)
    ((flags & strip_html_tags) > 0) && remove_html_tags!(d)

    r = _build_regex(language(d), flags, skip_patterns, skip_words)
    !isempty(r.pattern) && remove_patterns!(d, r)

    ((flags & stem_words) > 0) && stem!(d)
    ((flags & tag_part_of_speech) > 0) && tag_pos!(d)
    nothing
end

function remove_patterns(s::AbstractString, rex::Regex)
    iob = IOBuffer()
    ibegin = 1
    v=Vector{UInt8}(s)
    for m in matchall(rex, s)
        len = m.offset-ibegin+1
        if len > 0
            Base.write_sub(iob, v, ibegin, len)
            write(iob, ' ')
        end
        ibegin = m.endof+m.offset+1
    end
    len = length(v) - ibegin + 1
    (len > 0) && Base.write_sub(iob, v, ibegin, len)
    String(take!(iob))
end

function remove_patterns{T <: Compat.String}(s::SubString{T}, rex::Regex)
    iob = IOBuffer()
    ioffset = s.offset
    data = s.string.data
    ibegin = 1
    for m in matchall(rex, s)
        len = m.offset-ibegin+1
        if len > 0
            Base.write_sub(iob, data, ibegin+ioffset, len)
            write(iob, ' ')
        end
        ibegin = m.endof+m.offset+1
    end
    len = s.endof - ibegin + 1
    (len > 0) && Base.write_sub(iob, data, ibegin+ioffset, len)
    String(take!(iob))
end

remove_patterns!(d::FileDocument, rex::Regex) = error("FileDocument cannot be modified")

function remove_patterns!(d::StringDocument, rex::Regex)
    d.text = remove_patterns(d.text, rex)
    nothing
end

function remove_patterns!(d::TokenDocument, rex::Regex)
    for i in 1:length(d.tokens)
        d.tokens[i] = remove_patterns(d.tokens[i], rex)
    end
end

function remove_patterns!(d::NGramDocument, rex::Regex)
    new_ngrams = Dict{AbstractString, Int}()
    for token in keys(d.ngrams)
        new_token = remove_patterns(token, rex)
        if haskey(new_ngrams, new_token)
            new_ngrams[new_token] = new_ngrams[new_token] + 1
        else
            new_ngrams[new_token] = 1
        end
    end
    d.ngrams = new_ngrams
    nothing
end

function remove_patterns!(crps::Corpus, rex::Regex)
    for doc in crps
        remove_patterns!(doc, rex)
    end
end

##
# internal helper methods

_build_regex(lang, flags::UInt32) = _build_regex(lang, flags, Set{AbstractString}(), Set{AbstractString}())
_build_regex{T <: AbstractString}(lang, flags::UInt32, patterns::Set{T}, words::Set{T}) = _combine_regex(_build_regex_patterns(lang, flags, patterns, words))

function _combine_regex{T <: AbstractString}(regex_parts::Set{T})
    l = length(regex_parts)
    (0 == l) && return r""
    (1 == l) && return mk_regex(pop!(regex_parts))

    iob = IOBuffer()
    write(iob, "($(pop!(regex_parts)))")
    for part in regex_parts
        write(iob, "|($part)")
    end
    mk_regex(String(take!(iob)))
end

function _build_regex_patterns{T <: AbstractString}(lang, flags::UInt32, patterns::Set{T}, words::Set{T})
    ((flags & strip_whitespace) > 0) && push!(patterns, "\\s+")
    if (flags & strip_non_letters) > 0
        push!(patterns, "[^a-zA-Z\\s]")
    else
        ((flags & strip_punctuation) > 0) && push!(patterns, "[,;:.!?()]+")
        ((flags & strip_numbers) > 0) && push!(patterns, "\\d+")
    end
    if (flags & strip_articles) > 0
        union!(words, articles(lang))
    else
        ((flags & strip_indefinite_articles) > 0) && union!(words, indefinite_articles(lang))
        ((flags & strip_definite_articles) > 0) && union!(words, definite_articles(lang))
    end
    ((flags & strip_prepositions) > 0) && union!(words, prepositions(lang))
    ((flags & strip_pronouns) > 0) && union!(words, pronouns(lang))
    ((flags & strip_stopwords) > 0) && union!(words, stopwords(lang))

    words_pattern = _build_words_pattern(collect(words))
    !isempty(words_pattern) && push!(patterns, words_pattern)
    patterns
end

function _build_words_pattern{T <: AbstractString}(words::Vector{T})
    isempty(words) && return ""

    iob = IOBuffer()
    write(iob, "\\b(")
    write(iob, words[1])
    l = length(words)
    for idx in 2:l
        write(iob, '|')
        write(iob, words[idx])
    end
    write(iob, ")\\b")
    String(take!(iob))
end<|MERGE_RESOLUTION|>--- conflicted
+++ resolved
@@ -43,19 +43,7 @@
 #
 ##############################################################################
 function remove_corrupt_utf8(s::AbstractString)
-<<<<<<< HEAD
-    r=Array{Char}(endof(s)+1)
-    fill!(r,0)
-
-    i = 0
-    for chr in s
-        i += 1
-        r[i] = (chr != 0xfffd) ? chr : ' '
-    end
-    return utf8(CharString(r))
-=======
     return map(x->UInt(x)!=0xfffd?x:' ' , s)
->>>>>>> 7b5a1587
 end
 
 remove_corrupt_utf8!(d::FileDocument) = error("FileDocument cannot be modified")
@@ -163,24 +151,11 @@
 # Remove specified words
 #
 ##############################################################################
-<<<<<<< HEAD
-function remove_words!{T <: AbstractString}(entity::(@compat Union{AbstractDocument,Corpus}),
-                                    words::Vector{T}, chunksize::Int = 1000)
-    S=length(words)
-    for i=0:floor(S/chunksize)
-        ixstart=convert(Int64,i*chunksize+1)
-        ixend=min(ixstart+chunksize-1,S)
-        skipwords = Set{AbstractString}()
-        union!(skipwords, words[ixstart:ixend])
-        prepare!(entity, strip_patterns, skip_words = skipwords)
-    end
-=======
 function remove_words!{T <: AbstractString}(entity::(Union{AbstractDocument,Corpus}),
                                     words::Vector{T})
     skipwords = Set{AbstractString}()
     union!(skipwords, words)
     prepare!(entity, strip_patterns, skip_words = skipwords)
->>>>>>> 7b5a1587
 end
 
 function remove_whitespace!(entity::(Union{AbstractDocument,Corpus}))
@@ -274,6 +249,7 @@
 
 # Frequent terms occur in more than x percent of all documents
 remove_frequent_terms!(crps::Corpus, alpha::Real = alpha_frequent) = remove_words!(crps, frequent_terms(crps, alpha))
+
 
 
 ##############################################################################
