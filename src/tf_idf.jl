##############################################################################
#
# TD
#
##############################################################################

tf{T <: Real}(dtm::Matrix{T}) = tf!(dtm, Array(Float64, size(dtm)...))

function tf{T <: Real}(dtm::SparseMatrixCSC{T})
    # TF tells us what proportion of a document is defined by a term
    n, p = size(dtm)
    rows = rowvals(dtm)
    vals = nonzeros(dtm)
    words_in_documents = sum(dtm,2)

    tfrows = Array(Int, 0)
    tfcols = Array(Int, 0)
    tfvals = Array(Float64, 0)

    for col = 1:p
      for j in nzrange(dtm, col)
        row = rows[j]
        val = vals[j]
        push!(tfrows, row)
        push!(tfcols, col)
        push!(tfvals, val/words_in_documents[row])
      end
    end
    sparse(tfrows, tfcols, tfvals)
end

tf!{T <: Real}(dtm::AbstractMatrix{T}) = tf!(dtm, dtm)

tf!{T <: Real}(dtm::SparseMatrixCSC{T}) = tf!(dtm, dtm)

tf(dtm::DocumentTermMatrix) = tf(dtm.dtm)

# The second Matrix will be overwritten with the result
# Will work correctly if dtm and tfidf are the same matrix
function tf!{T1 <: Real, T2 <: AbstractFloat}(dtm::AbstractMatrix{T1}, tf::AbstractMatrix{T2})
    n, p = size(dtm)

    # TF tells us what proportion of a document is defined by a term
    for i in 1:n
        words_in_document = 0
        for j in 1:p
            words_in_document += dtm[i, j]
        end
        tf[i, :] = dtm[i, :] ./ words_in_document
    end

    return tf
end

##############################################################################
#
# TD-IDF
#
##############################################################################

tf_idf{T <: Real}(dtm::Matrix{T}) = tf_idf!(dtm, Array{Float64}(size(dtm)...))

<<<<<<< HEAD
function tf_idf{T <: Real}(dtm::SparseMatrixCSC{T})
    n, p = size(dtm)
    rows = rowvals(dtm)
    vals = nonzeros(dtm)

    # TF tells us what proportion of a document is defined by a term
    words_in_documents = sum(dtm,2)

    # IDF tells us how rare a term is in the corpus
    documents_containing_term = vec(sum(dtm .> 0, 1))
    idf = log(n ./ documents_containing_term)

    tfidfrows = Array(Int, 0)
    tfidfcols = Array(Int, 0)
    tfidfvals = Array(Float64, 0)

    for col = 1:p
      for j in nzrange(dtm, col)
        row = rows[j]
        val = vals[j]
        push!(tfidfrows, row)
        push!(tfidfcols, col)
        push!(tfidfvals, val/words_in_documents[row] * idf[col])
      end
    end
    sparse(tfidfrows, tfidfcols, tfidfvals)
end
=======
tf_idf{T <: Real}(dtm::SparseMatrixCSC{T}) =  tf_idf!(dtm, similar(dtm, Float64))
>>>>>>> 7b5a1587

tf_idf!{T <: Real}(dtm::AbstractMatrix{T}) = tf_idf!(dtm, dtm)

tf_idf!{T <: Real}(dtm::SparseMatrixCSC{T}) = tf_idf!(dtm, dtm)

tf_idf(dtm::DocumentTermMatrix) = tf_idf(dtm.dtm)

# This does not make sense, since DocumentTermMatrix is based on an array of integers
#tf_idf!(dtm::DocumentTermMatrix) = tf_idf!(dtm.dtm)


# The second Matrix will be overwritten with the result
# Will work correctly if dtm and tfidf are the same matrix
function tf_idf!{T1 <: Real, T2 <: AbstractFloat}(dtm::AbstractMatrix{T1}, tfidf::AbstractMatrix{T2})
    n, p = size(dtm)

    # TF tells us what proportion of a document is defined by a term
<<<<<<< HEAD
    tf!(dtm, tfidf)
=======
    for i in 1:n
        words_in_document = 0
        for j in 1:p
            words_in_document += dtm[i, j]
        end
        tfidf[i, :] = dtm[i, :] ./ max(words_in_document, 1)
    end
>>>>>>> 7b5a1587

    # IDF tells us how rare a term is in the corpus
    documents_containing_term = vec(sum(dtm .> 0, 1))
    idf = log.(n ./ documents_containing_term)

    # TF-IDF is the product of TF and IDF
    for i in 1:n
        for j in 1:p
           tfidf[i, j] = tfidf[i, j] * idf[j]
        end
    end

    return tfidf
end<|MERGE_RESOLUTION|>--- conflicted
+++ resolved
@@ -1,33 +1,12 @@
 ##############################################################################
 #
-# TD
+# TF
 #
 ##############################################################################
 
-tf{T <: Real}(dtm::Matrix{T}) = tf!(dtm, Array(Float64, size(dtm)...))
+tf{T <: Real}(dtm::Matrix{T}) = tf!(dtm, Array{Float64}(size(dtm)...))
 
-function tf{T <: Real}(dtm::SparseMatrixCSC{T})
-    # TF tells us what proportion of a document is defined by a term
-    n, p = size(dtm)
-    rows = rowvals(dtm)
-    vals = nonzeros(dtm)
-    words_in_documents = sum(dtm,2)
-
-    tfrows = Array(Int, 0)
-    tfcols = Array(Int, 0)
-    tfvals = Array(Float64, 0)
-
-    for col = 1:p
-      for j in nzrange(dtm, col)
-        row = rows[j]
-        val = vals[j]
-        push!(tfrows, row)
-        push!(tfcols, col)
-        push!(tfvals, val/words_in_documents[row])
-      end
-    end
-    sparse(tfrows, tfcols, tfvals)
-end
+tf{T <: Real}(dtm::SparseMatrixCSC{T}) =  tf!(dtm, similar(dtm, Float64))
 
 tf!{T <: Real}(dtm::AbstractMatrix{T}) = tf!(dtm, dtm)
 
@@ -46,51 +25,41 @@
         for j in 1:p
             words_in_document += dtm[i, j]
         end
-        tf[i, :] = dtm[i, :] ./ words_in_document
+        tf[i, :] = dtm[i, :] ./ max(words_in_document, one(T1))
     end
 
     return tf
 end
 
+# assumes second matrix has same nonzeros as first one
+function tf!{T <: Real, F <: AbstractFloat}(dtm::SparseMatrixCSC{T}, tf::SparseMatrixCSC{F})
+    rows = rowvals(dtm)
+    dtmvals = nonzeros(dtm)
+    tfvals = nonzeros(tf)
+    @assert size(dtmvals) == size(tfvals)
+
+    # TF tells us what proportion of a document is defined by a term
+    words_in_documents = sum(dtm,2)
+
+    n, p = size(dtm)
+    for i = 1:p
+       for j in nzrange(dtm, i)
+          row = rows[j]
+          tfvals[j] = dtmvals[j] / max(words_in_documents[row], one(T))
+       end
+    end
+    tf
+end
+
 ##############################################################################
 #
-# TD-IDF
+# TF-IDF
 #
 ##############################################################################
 
 tf_idf{T <: Real}(dtm::Matrix{T}) = tf_idf!(dtm, Array{Float64}(size(dtm)...))
 
-<<<<<<< HEAD
-function tf_idf{T <: Real}(dtm::SparseMatrixCSC{T})
-    n, p = size(dtm)
-    rows = rowvals(dtm)
-    vals = nonzeros(dtm)
-
-    # TF tells us what proportion of a document is defined by a term
-    words_in_documents = sum(dtm,2)
-
-    # IDF tells us how rare a term is in the corpus
-    documents_containing_term = vec(sum(dtm .> 0, 1))
-    idf = log(n ./ documents_containing_term)
-
-    tfidfrows = Array(Int, 0)
-    tfidfcols = Array(Int, 0)
-    tfidfvals = Array(Float64, 0)
-
-    for col = 1:p
-      for j in nzrange(dtm, col)
-        row = rows[j]
-        val = vals[j]
-        push!(tfidfrows, row)
-        push!(tfidfcols, col)
-        push!(tfidfvals, val/words_in_documents[row] * idf[col])
-      end
-    end
-    sparse(tfidfrows, tfidfcols, tfidfvals)
-end
-=======
 tf_idf{T <: Real}(dtm::SparseMatrixCSC{T}) =  tf_idf!(dtm, similar(dtm, Float64))
->>>>>>> 7b5a1587
 
 tf_idf!{T <: Real}(dtm::AbstractMatrix{T}) = tf_idf!(dtm, dtm)
 
@@ -108,17 +77,7 @@
     n, p = size(dtm)
 
     # TF tells us what proportion of a document is defined by a term
-<<<<<<< HEAD
     tf!(dtm, tfidf)
-=======
-    for i in 1:n
-        words_in_document = 0
-        for j in 1:p
-            words_in_document += dtm[i, j]
-        end
-        tfidf[i, :] = dtm[i, :] ./ max(words_in_document, 1)
-    end
->>>>>>> 7b5a1587
 
     # IDF tells us how rare a term is in the corpus
     documents_containing_term = vec(sum(dtm .> 0, 1))
@@ -132,4 +91,31 @@
     end
 
     return tfidf
+end
+
+# sparse version
+function tf_idf!{T <: Real, F <: AbstractFloat}(dtm::SparseMatrixCSC{T}, tfidf::SparseMatrixCSC{F})
+    rows = rowvals(dtm)
+    dtmvals = nonzeros(dtm)
+    tfidfvals = nonzeros(tfidf)
+    @assert size(dtmvals) == size(tfidfvals)
+
+    n, p = size(dtm)
+
+    # TF tells us what proportion of a document is defined by a term
+    words_in_documents = F.(sum(dtm,2))
+    const oneval = one(F)
+
+    # IDF tells us how rare a term is in the corpus
+    documents_containing_term = vec(sum(dtm .> 0, 1))
+    idf = log.(n ./ documents_containing_term)
+
+    for i = 1:p
+       for j in nzrange(dtm, i)
+          row = rows[j]
+          tfidfvals[j] = dtmvals[j] / max(words_in_documents[row], oneval) * idf[i]
+       end
+    end
+
+    tfidf
 end