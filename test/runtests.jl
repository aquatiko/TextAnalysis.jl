--- conflicted
+++ resolved
@@ -13,12 +13,8 @@
         "preprocessing.jl",
         "dtm.jl",
         "stemmer.jl",
-<<<<<<< HEAD
-        "tf_idf.jl"
-=======
         "tf_idf.jl",
         "lda.jl"
->>>>>>> 7b5a1587
     ]
 
     println("Running tests:")
